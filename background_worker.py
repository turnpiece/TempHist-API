"""
Background worker that runs as a thread within the FastAPI app.
This is an alternative to a separate worker service for environments
that don't support worker services (like Render free tier).
"""

import asyncio
import logging
import os
import threading
from datetime import datetime, timezone

logger = logging.getLogger(__name__)

class BackgroundWorker:
    """Background worker that runs in a separate thread."""
    
    def __init__(self, redis_client):
        self.redis_client = redis_client
        self.running = False
        self.thread = None
        self.loop = None
        
    def start(self):
        """Start the background worker thread."""
        if self.running:
            logger.warning("Background worker is already running")
            return
            
        self.running = True
        self.thread = threading.Thread(target=self._run_worker, daemon=True)
        self.thread.start()
        logger.info("🚀 Background worker thread started")
        logger.info(f"📊 Thread info: {self.thread.name}, daemon={self.thread.daemon}, alive={self.thread.is_alive()}")
        
    def stop(self):
        """Stop the background worker thread."""
        if not self.running:
            return
            
        self.running = False
        if self.loop and self.loop.is_running():
            # Schedule the loop to stop
            asyncio.run_coroutine_threadsafe(self._stop_loop(), self.loop)
            
        if self.thread:
            self.thread.join(timeout=5)
            
        logger.info("🛑 Background worker thread stopped")
        
    def _run_worker(self):
        """Run the worker in a separate thread with its own event loop."""
        # Create a new event loop for this thread
        self.loop = asyncio.new_event_loop()
        asyncio.set_event_loop(self.loop)
        
        try:
            # Run the worker
            logger.info("🚀 Starting worker main loop...")
            self.loop.run_until_complete(self._worker_main())
        except Exception as e:
            logger.error(f"❌ Background worker error: {e}")
            import traceback
            logger.error(f"❌ Traceback: {traceback.format_exc()}")
        finally:
            logger.info("🛑 Background worker thread ending")
            self.loop.close()
            
    async def _stop_loop(self):
        """Stop the event loop gracefully."""
        # Cancel all tasks
        tasks = [task for task in asyncio.all_tasks(self.loop) if not task.done()]
        for task in tasks:
            task.cancel()
            
        if tasks:
            await asyncio.gather(*tasks, return_exceptions=True)
            
        self.loop.stop()
        
    async def _worker_main(self):
        """Main worker loop."""
        logger.info("🚀 Background worker main loop started")
        
        try:
            # Ensure Redis client is configured for string responses
            if not hasattr(self.redis_client, 'decode_responses') or not self.redis_client.decode_responses:
                # Recreate Redis client with proper configuration
                import redis
                redis_url = os.getenv("REDIS_URL", "redis://localhost:6379")
                self.redis_client = redis.from_url(redis_url, decode_responses=True)
                logger.info("🔄 Recreated Redis client with decode_responses=True")
            
            # Test Redis connection
            try:
                self.redis_client.ping()
                logger.info("✅ Worker Redis connection verified")
            except Exception as e:
                logger.error(f"❌ Worker cannot connect to Redis: {e}")
<<<<<<< HEAD
                logger.warning("⚠️ Background worker will exit - Redis not available")
                return  # Exit gracefully instead of crashing
=======
                raise
>>>>>>> 1f0a7327
            
            # Set initial heartbeat
            try:
                self.redis_client.setex("worker:heartbeat", 60, datetime.now(timezone.utc).isoformat())
                logger.info("💓 Worker heartbeat initialized")
            except Exception as e:
                logger.warning(f"⚠️  Could not set heartbeat: {e}")
            
            # Import and start the job worker
            from job_worker import JobWorker
            worker = JobWorker(self.redis_client)
            logger.info("✅ JobWorker instance created")
            await worker.start()
            
        except Exception as e:
            logger.error(f"❌ Background worker main loop error: {e}")
            import traceback
            logger.error(f"❌ Traceback: {traceback.format_exc()}")
            
        logger.info("🛑 Background worker main loop stopped")

# Global worker instance
background_worker = None

def start_background_worker(redis_client):
    """Start the background worker."""
    global background_worker
    
    if background_worker:
        logger.warning("Background worker is already initialized")
        return
        
    background_worker = BackgroundWorker(redis_client)
    background_worker.start()
    logger.info("✅ Background worker started")

def stop_background_worker():
    """Stop the background worker."""
    global background_worker
    
    if background_worker:
        background_worker.stop()
        background_worker = None
        logger.info("✅ Background worker stopped")<|MERGE_RESOLUTION|>--- conflicted
+++ resolved
@@ -97,12 +97,7 @@
                 logger.info("✅ Worker Redis connection verified")
             except Exception as e:
                 logger.error(f"❌ Worker cannot connect to Redis: {e}")
-<<<<<<< HEAD
-                logger.warning("⚠️ Background worker will exit - Redis not available")
-                return  # Exit gracefully instead of crashing
-=======
                 raise
->>>>>>> 1f0a7327
             
             # Set initial heartbeat
             try:
